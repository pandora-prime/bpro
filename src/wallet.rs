// Rust bitcoin wallet library for professional use.
//
// Written in 2022 by
//     Dr. Maxim Orlovsky <orlovsky@pandoraprime.ch>
//
// Copyright (C) 2022 by Pandora Prime SA, Switzerland.
//
// This software is distributed without any warranty. You should have received
// a copy of the AGPL-3.0 License along with this software. If not, see
// <https://www.gnu.org/licenses/agpl-3.0-standalone.html>.

use std::collections::btree_map::Entry;
use std::collections::{BTreeMap, BTreeSet};
use std::fmt::{self, Display, Formatter};
use std::io::{Read, Write};
use std::ops::{Deref, RangeInclusive};

use amplify::Wrapper;
use bitcoin::hashes::Hash;
use bitcoin::secp256k1::SECP256K1;
use bitcoin::util::bip32::{ChildNumber, DerivationPath, Fingerprint};
use bitcoin::{
    Address, BlockHash, LockTime, Network, PublicKey, Script, Sequence, Transaction, TxOut, Txid,
};
use bitcoin_scripts::address::AddressCompat;
use bitcoin_scripts::PubkeyScript;
use chrono::{DateTime, Utc};
#[cfg(feature = "electrum")]
use electrum_client::HeaderNotification;
use miniscript::descriptor::{DescriptorType, Sh, Wsh};
use miniscript::policy::compiler::CompilerError;
use miniscript::policy::concrete::{Policy, PolicyError};
use miniscript::{Descriptor, Legacy, Segwitv0, Tap};
use strict_encoding::{StrictDecode, StrictEncode};
use wallet::descriptors::derive::DeriveDescriptor;
use wallet::descriptors::{DescrVariants, DescriptorClass};
use wallet::hd::standards::DerivationBlockchain;
use wallet::hd::{
    Bip43, DerivationAccount, DerivationStandard, DerivationSubpath, HardenedIndex,
    HardenedIndexExpected, IndexRange, IndexRangeList, SegmentIndexes, TerminalStep,
    UnhardenedIndex, UnsatisfiableKey, XpubkeyCore,
};
use wallet::onchain::{PublicNetwork, ResolveTx, TxResolverError};
use wallet::psbt::Psbt;
use wallet::slip132::KeyApplication;

use crate::{
    AddressSource, AddressSummary, AddressValue, ElectrumServer, HistoryEntry, Prevout, Signer,
    SigsReq, TimelockReq, TimelockedSigs, ToTapTree, TxidMeta, UtxoTxid,
};

// TODO: Move to bpro library
#[derive(Getters, Clone, Debug)]
#[derive(StrictEncode, StrictDecode)]
#[cfg_attr(feature = "serde", derive(Serialize, Deserialize), serde(crate = "serde_crate"))]
pub struct Wallet {
    #[getter(skip)]
    settings: WalletSettings,

    last_indexes: BTreeMap<UnhardenedIndex, UnhardenedIndex>,
    #[getter(as_copy)]
    last_block: BlockHash,

    #[getter(as_copy)]
    height: u32,
    #[getter(as_copy)]
    state: WalletState,
    ephemerals: WalletEphemerals,

    utxos: BTreeSet<UtxoTxid>,
    history: BTreeSet<HistoryEntry>,
    wip: Vec<Psbt>,
}

impl From<WalletSettings> for Wallet {
    fn from(settings: WalletSettings) -> Self {
        Wallet {
            settings,
            last_indexes: empty!(),
            last_block: BlockHash::all_zeros(),
            height: 0,
            state: zero!(),
            ephemerals: zero!(),
            utxos: bset![],
            history: bset![],
            wip: vec![],
        }
    }
}

impl Wallet {
    pub fn as_settings(&self) -> &WalletSettings { &self.settings }
    pub fn to_settings(&self) -> WalletSettings { self.settings.clone() }
    pub fn into_settings(self) -> WalletSettings { self.settings }

    pub fn tx_count(&self) -> usize { self.history.len() }

    pub fn next_default_index(&self) -> UnhardenedIndex {
        self.last_indexes
            .get(&UnhardenedIndex::zero())
            .and_then(UnhardenedIndex::checked_inc)
            .unwrap_or_else(UnhardenedIndex::zero)
    }

    pub fn next_change_index(&self) -> UnhardenedIndex {
        self.last_indexes
            .get(&UnhardenedIndex::one())
            .and_then(|index| index.checked_inc())
            .unwrap_or_else(UnhardenedIndex::zero)
    }

    pub fn update_next_change_index(&mut self, new_index: UnhardenedIndex) -> bool {
        let index = self.last_indexes.entry(UnhardenedIndex::one()).or_default();
        let prev_index = *index;
        *index = new_index;
        prev_index != new_index
    }

    pub fn indexed_address(&self, index: UnhardenedIndex) -> Address {
        let (descriptor, _) = self
            .as_settings()
            .descriptors_all()
            .expect("invalid wallet descriptor");
        let d = DeriveDescriptor::<PublicKey>::derive_descriptor(&descriptor, SECP256K1, &[
            UnhardenedIndex::zero(),
            index,
        ])
        .expect("unable to derive address for the wallet descriptor");
        d.address(self.settings.network.into())
            .expect("unable to derive address for the wallet descriptor")
    }

    pub fn next_address(&self) -> Address { self.indexed_address(self.next_default_index()) }

    // TODO: Implement multiple coinselect algorithms
    pub fn coinselect(&self, value: u64) -> Option<(BTreeSet<Prevout>, u64)> {
        let mut prevouts = self.utxos.iter().map(Prevout::from).collect::<Vec<_>>();
        prevouts.sort_by_key(|p| p.amount);
        let mut acc = 0u64;
        let mut take_next = true;
        #[allow(clippy::needless_collect)]
        let prevouts = prevouts
            .into_iter()
            .take_while(|p| {
                let take_this = take_next;
                acc += p.amount;
                take_next = acc < value;
                take_this
            })
            .collect::<Vec<_>>();
        // Going from back to remove small inputs if larger inputs are enough
        let mut acc = 0u64;
        let mut take_next = true;
        let prevouts = prevouts
            .into_iter()
            .rev()
            .take_while(|p| {
                let take_this = take_next;
                acc += p.amount;
                take_next = acc < value;
                take_this
            })
            .collect();
        if acc < value {
            None
        } else {
            Some((prevouts, acc))
        }
    }

    pub fn address_info(&self, include_empty: bool) -> Vec<AddressSummary> {
        let mut addresses = self
            .history
            .iter()
            .flat_map(|item| item.address_summaries())
            .fold(
                BTreeMap::<AddressCompat, AddressSummary>::new(),
                |mut list, info| {
                    match list.entry(info.addr_src.address) {
                        Entry::Vacant(entry) => {
                            entry.insert(info);
                        }
                        Entry::Occupied(entry) => {
                            entry.into_mut().merge(info);
                        }
                    };
                    list
                },
            );

        for utxo in &self.utxos {
            match addresses.entry(utxo.addr_src.address) {
                Entry::Vacant(entry) => {
                    entry.insert(AddressSummary {
                        addr_src: utxo.addr_src,
                        balance: utxo.value,
                        volume: 0,
                        tx_count: 1,
                    });
                }
                Entry::Occupied(mut entry) => {
                    let item = entry.get_mut();
                    item.balance = utxo.value;
                }
            }
        }

        let max_index = addresses
            .values()
            .filter(|info| !info.addr_src.change)
            .map(|info| info.addr_src.index.first_index() as u16)
            .max()
            .unwrap_or_default()
            + 20;

        if include_empty {
            for (index, address) in self
                .settings
                .addresses(false, 0..=max_index)
                .expect("bad descriptor")
            {
                addresses.entry(address).or_insert(AddressSummary {
                    addr_src: AddressSource {
                        address,
                        change: false,
                        index,
                    },
                    balance: 0,
                    volume: 0,
                    tx_count: 0,
                });
            }
        }

        addresses.into_values().collect()
    }

    pub fn update_signers(
        &mut self,
        signers: impl IntoIterator<Item = Signer>,
    ) -> Result<u16, DescriptorError> {
        self.settings.update_signers(signers)
    }

    pub fn add_descriptor_class(&mut self, descriptor_class: DescriptorClass) -> bool {
        self.settings.add_descriptor_class(descriptor_class)
    }

    #[cfg(feature = "electrum")]
    pub fn update_last_block(&mut self, last_block: &HeaderNotification) {
        self.last_block = last_block.header.block_hash();
        self.height = last_block.height as u32;
    }

    pub fn update_fees(&mut self, f0: f64, f1: f64, f2: f64) {
        self.ephemerals.fees = (
            f0 as f32 * 100_000.0,
            f1 as f32 * 100_000.0,
            f2 as f32 * 100_000.0,
        );
    }

    pub fn clear_utxos(&mut self) { self.utxos = bset![]; }

    pub fn update_utxos(&mut self, batch: BTreeSet<UtxoTxid>) { self.utxos.extend(batch); }

    pub fn update_complete(
        &mut self,
        addr_buffer: &BTreeMap<AddressSource, BTreeSet<TxidMeta>>,
        tx_buffer: &[Transaction],
    ) {
        // TODO: Remove this call and do a "smart" history update operation
        self.history = bset![];
        self.state.volume = 0;
        self.state.balance = self.utxos.iter().map(|utxo| utxo.value).sum::<u64>();

        // 0. Check last used addresses
        self.last_indexes = zero!();
        for (addr_src, set) in addr_buffer {
            if set.is_empty() {
                continue;
            }
            let idx = self
                .last_indexes
                .entry(addr_src.change_index())
                .or_default();
            *idx = *idx.deref().max(&addr_src.index);
        }

        // 1. Build reverse index
        let txid2tx = tx_buffer
            .iter()
            .map(|tx| (tx.txid(), tx))
            .collect::<BTreeMap<_, _>>();
        let txid2meta = addr_buffer
            .values()
            .flat_map(BTreeSet::iter)
            .map(|meta| (meta.onchain.txid, meta))
            .collect::<BTreeMap<_, _>>();
        let script2src = addr_buffer
            .keys()
            .map(|src| (src.address.script_pubkey().into_inner(), *src))
            .collect::<BTreeMap<Script, AddressSource>>();
        let txout2addr = |(no, txout): (usize, &TxOut)| -> Option<(u32, AddressValue)> {
            script2src
                .get(&txout.script_pubkey)
                .map(|src| AddressValue {
                    addr_src: *src,
                    value: txout.value,
                })
                .map(|addr| (no as u32, addr))
        };

        // 2. Create one history entry per transaction
        for tx in tx_buffer {
            let debit = tx
                .output
                .iter()
                .enumerate()
                .filter_map(txout2addr)
                .map(|(no, a)| (no, a.addr_src))
                .collect();

            let credit = tx
                .input
                .iter()
                .enumerate()
                .filter_map(|(vin, txin)| {
                    txid2tx
                        .get(&txin.previous_output.txid)
                        .and_then(|tx| tx.output.get(txin.previous_output.vout as usize))
                        .map(|txout| (vin, txout))
                })
                .filter_map(txout2addr)
                .collect();

            let meta = txid2meta[&tx.txid()];
            let entry = HistoryEntry {
                onchain: meta.onchain,
                tx: tx.clone(),
                credit,
                debit,
                payers: empty!(),
                beneficiaries: empty!(),
                fee: meta.fee,
                comment: None,
            };
            self.state.volume += entry.value_credited();
            self.history.insert(entry);
        }
    }

    pub fn update_electrum(&mut self, electrum: ElectrumServer) -> bool {
        self.settings.update_electrum(electrum)
    }
}

impl ResolveTx for Wallet {
    fn resolve_tx(&self, txid: Txid) -> Result<Transaction, TxResolverError> {
        self.history
            .iter()
            .find(|item| item.onchain.txid == txid)
            .map(|meta| meta.tx.clone())
            .ok_or_else(|| TxResolverError::with(txid))
    }
}

#[derive(Clone, Ord, PartialOrd, Eq, PartialEq, Hash, Debug, Display, Error)]
#[display(doc_comments)]
pub enum DescriptorError {
    /// Signer with fingerprint {0} is not part of the wallet descriptor.
    UnknownSigner(Fingerprint),
    /// Spending condition {0} references unknown signer.
    UnknownConditionSigner(SpendingCondition),
    /// No signers present.
    NoSigners,
    /// No spending conditions present.
    NoConditions,
    /// No information about scriptPubkey construction present.
    NoDescriptorClasses,
<<<<<<< HEAD
    /// use of multiple descriptors is not allwoed for this wallet class.
    MultipleDescriptorsNotAllowed,
    /// duplicated spending condition {1} at depth {0}.
=======
    /// Duplicated spending condition {1} at depth {0}.
>>>>>>> 09abd927
    DuplicateCondition(u8, SpendingCondition),
    /// Signer {0} key with fingerprint {1} is already present among signers.
    DuplicateSigner(String, Fingerprint),
    /// Insufficient number of signers ({0}) to support spending condition "{1}" requirement.
    InsufficientSignerCount(usize, SpendingCondition),
}

#[derive(Getters, Clone, PartialEq, Eq, Hash, Debug)]
#[derive(StrictEncode, StrictDecode)]
#[cfg_attr(feature = "serde", derive(Serialize, Deserialize), serde(crate = "serde_crate"))]
pub struct WalletSettings {
    #[getter(as_copy)]
    network: PublicNetwork,
    core: WalletDescriptor,
    signers: Vec<Signer>,
    electrum: ElectrumServer,
}

impl Deref for WalletSettings {
    type Target = WalletDescriptor;

    fn deref(&self) -> &Self::Target { &self.core }
}

/// Wallet descriptor defines a deterministic part of the wallet. It fully controls how different
/// scriptPubkeys can be formed and satisfied. Change in any of wallet descriptor parameters will
/// create a different set of addresses/scriptPubkeys/satisfactions, thus changing the wallet.
///
/// Tagged hash of strict-encoded wallet descriptor data operates as a globally unique wallet
/// descriptor.
#[derive(Getters, Clone, PartialEq, Eq, Hash, Debug)]
#[derive(StrictEncode, StrictDecode)]
#[cfg_attr(feature = "serde", derive(Serialize, Deserialize), serde(crate = "serde_crate"))]
pub struct WalletDescriptor {
    /// We commit to the information whether
    pub(self) testnet: bool,
    /// We operate set of descriptor types, such that each wallet can produce addresses of
    /// different kind, depending on the co-signer software and supported addresses by the
    /// payee.
    ///
    /// Each descriptor type defines a deterministic way of transforming DFS-ordered tree of
    /// spending conditions into a scriptPubkey. In case of taproot, this means that the descriptor
    /// type must also define how the key path spending condition is constructed (aggregated key or
    /// a unsatisfiable condition).
    // TODO: Consider dropping support for multi-descriptor wallets
    pub(self) descriptor_classes: BTreeSet<DescriptorClass>,
    /// Terminal defines a way how a public keys are derived from signing extended keys. Terminals
    /// always consists of unhardened indexes or unhardened index wildcards - and always contain
    /// at least one wildcard marking index position.
    // TODO: Define a TerminalPath type which will ensure that at least one wildcard is present
    pub(self) terminal: DerivationSubpath<TerminalStep>,
    /// Deterministic information about signing keys.
    ///
    /// The order of keys matters only for BIP45, so we have maintain it using `Vec` instead of
    /// `BTreeSet`.
    pub(self) signing_keys: Vec<XpubkeyCore>,
    /// DFS-ordered alternative spending conditions.
    pub(self) spending_conditions: BTreeSet<(u8, SpendingCondition)>,
}

impl WalletDescriptor {
    pub fn is_rgb(&self) -> bool {
        self.terminal
            .first()
            .map(|step| step.contains(9))
            .unwrap_or_default()
    }
}

impl Display for WalletDescriptor {
    fn fmt(&self, f: &mut Formatter<'_>) -> fmt::Result {
        if self.descriptor_classes.len() == 1 {
            let s = match self
                .descriptor_classes
                .first()
                .expect("length checked above")
            {
                DescriptorClass::PreSegwit => "Legacy ",
                DescriptorClass::SegwitV0 => "SegWit ",
                DescriptorClass::NestedV0 => "SegWit-compatible ",
                DescriptorClass::TaprootC0 => "Taproot ",
            };
            f.write_str(s)?;
            if self.signing_keys.len() == 1 {
                f.write_str("single-sig")?;
            } else if let Some((_, SpendingCondition::Sigs(TimelockedSigs { sigs, timelock }))) =
                self.spending_conditions.first()
            {
                if timelock != &TimelockReq::Anytime || self.spending_conditions.len() > 1 {
                    f.write_str("time-locked multi-sig")?;
                } else {
                    let n = self.signing_keys.len() as u16;
                    write!(
                        f,
                        "{}-of-{} multi-sig",
                        sigs.required_sigs_count().unwrap_or(n),
                        n
                    )?;
                }
            } else {
                unreachable!("empty spending conditions");
            }
        } else {
            f.write_str("Multi-descriptor")?;
        }
        if self.is_rgb() {
            f.write_str(" with RGB")?;
        }
        if self.testnet {
            f.write_str(" (testnet)")?;
        }
        Ok(())
    }
}

impl WalletSettings {
    pub fn new_btc(
        signers: impl IntoIterator<Item = Signer>,
        spending_conditions: impl IntoIterator<Item = (u8, SpendingCondition)>,
        descriptor_class: DescriptorClass,
        network: PublicNetwork,
        electrum: ElectrumServer,
    ) -> Result<WalletSettings, DescriptorError> {
        let terminal = vec![TerminalStep::range(0u8, 1u8), TerminalStep::Wildcard];
        Self::with_unchecked(
            signers,
            spending_conditions,
            [descriptor_class],
            terminal.into(),
            network,
            electrum,
        )
    }

    pub fn new_rgb(
        signers: impl IntoIterator<Item = Signer>,
        spending_conditions: impl IntoIterator<Item = (u8, SpendingCondition)>,
        descriptor_class: DescriptorClass,
        network: PublicNetwork,
        electrum: ElectrumServer,
    ) -> Result<WalletSettings, DescriptorError> {
        let terminal = vec![
            TerminalStep::Range(
                IndexRangeList::with([
                    IndexRange::with(0u8, 1u8),
                    IndexRange::new(9u8),
                    IndexRange::new(10u8),
                    IndexRange::new(20u8),
                    IndexRange::new(30u8),
                    IndexRange::new(40u8),
                    IndexRange::new(50u8),
                ])
                .expect("hardcoded range"),
            ),
            TerminalStep::Wildcard,
        ];
        Self::with_unchecked(
            signers,
            spending_conditions,
            [descriptor_class],
            terminal.into(),
            network,
            electrum,
        )
    }

    pub fn with_unchecked(
        signers: impl IntoIterator<Item = Signer>,
        spending_conditions: impl IntoIterator<Item = (u8, SpendingCondition)>,
        descriptor_classes: impl IntoIterator<Item = DescriptorClass>,
        terminal: DerivationSubpath<TerminalStep>,
        network: PublicNetwork,
        electrum: ElectrumServer,
    ) -> Result<WalletSettings, DescriptorError> {
        let mut descriptor = WalletSettings {
            signers: empty!(),
            network,
            electrum,
            core: WalletDescriptor {
                testnet: network.is_testnet(),
                descriptor_classes: empty!(),
                terminal,
                signing_keys: empty!(),
                spending_conditions: empty!(),
            },
        };

        // TODO: Check that descriptor matches network

        for signer in signers {
            descriptor.add_signer(signer)?;
        }

        for (depth, condition) in spending_conditions {
            descriptor.add_condition(depth, condition)?;
        }

        for class in descriptor_classes {
            descriptor.add_descriptor_class(class);
        }

        if descriptor.signers.is_empty() {
            return Err(DescriptorError::NoSigners);
        }

        if descriptor.core.spending_conditions.is_empty() {
            return Err(DescriptorError::NoConditions);
        }

        if descriptor.core.descriptor_classes.is_empty() {
            return Err(DescriptorError::NoDescriptorClasses);
        }

        Ok(descriptor)
    }

    fn add_descriptor_class(&mut self, class: DescriptorClass) -> bool {
        self.core.descriptor_classes.insert(class)
    }

    fn add_condition(
        &mut self,
        depth: u8,
        condition: impl Into<SpendingCondition>,
    ) -> Result<(), DescriptorError> {
        let condition = condition.into();

        if self.signers.is_empty() {
            return Err(DescriptorError::NoSigners);
        }
        if self
            .core
            .spending_conditions
            .contains(&(depth, condition.clone()))
        {
            return Err(DescriptorError::DuplicateCondition(depth, condition));
        }
        let signer_count = self.signers.len();
        match &condition {
            SpendingCondition::Sigs(ts) => match &ts.sigs {
                SigsReq::AtLeast(n) if (*n as usize) > signer_count => Err(
                    DescriptorError::InsufficientSignerCount(signer_count, condition),
                ),
                SigsReq::Specific(_, signers)
                    if !self
                        .signers
                        .iter()
                        .map(|signer| signer.xpub.fingerprint())
                        .collect::<BTreeSet<_>>()
                        .intersection(&signers.iter().copied().collect::<BTreeSet<_>>())
                        .count()
                        == signers.len() =>
                {
                    Err(DescriptorError::UnknownConditionSigner(condition))
                }
                SigsReq::Specific(count, signers) if signers.len() < *count as usize => Err(
                    DescriptorError::InsufficientSignerCount(signers.len(), condition),
                ),
                SigsReq::AccountBased(at_least, account_no) => {
                    let count = self
                        .signers
                        .iter()
                        .filter_map(|signer| signer.account)
                        .filter(|acc_no| acc_no == account_no)
                        .count();
                    if count < *at_least as usize {
                        Err(DescriptorError::InsufficientSignerCount(count, condition))
                    } else {
                        self.core.spending_conditions.insert((depth, condition));
                        Ok(())
                    }
                }
                _ => {
                    self.core.spending_conditions.insert((depth, condition));
                    Ok(())
                }
            },
        }
    }

    fn add_signer(&mut self, signer: Signer) -> Result<(), DescriptorError> {
        let xpub = signer.xpub.into();
        if self.core.signing_keys.contains(&xpub) {
            return Err(DescriptorError::DuplicateSigner(
                signer.name.clone(),
                signer.fingerprint(),
            ));
        }
        self.core.signing_keys.push(xpub);
        self.signers.push(signer);
        Ok(())
    }

    fn update_signers(
        &mut self,
        signers: impl IntoIterator<Item = Signer>,
    ) -> Result<u16, DescriptorError> {
        let mut count = 0u16;
        for signer in signers {
            let fingerprint = signer.fingerprint();
            if !self.update_signer(signer) {
                return Err(DescriptorError::UnknownSigner(fingerprint));
            }
            count += 1;
        }
        Ok(count)
    }

    fn update_signer(&mut self, signer: Signer) -> bool {
        if let Some(index) = self.signers.iter().position(|s| s == &signer) {
            self.signers[index] = signer;
            true
        } else {
            false
        }
    }

    pub fn update_electrum(&mut self, electrum: ElectrumServer) -> bool {
        if self.electrum != electrum {
            self.electrum = electrum;
            true
        } else {
            false
        }
    }

    pub fn descriptors_all(
        &self,
    ) -> Result<
        (
            Descriptor<DerivationAccount>,
            Vec<Descriptor<DerivationAccount>>,
        ),
        miniscript::Error,
    > {
        let mut descriptors = self
            .descriptor_classes
            .iter()
            .map(|class| self.descriptor_for_class(*class));
        Ok((
            descriptors
                .next()
                .expect("wallet core without descriptor class")?,
            descriptors.collect::<Result<_, _>>()?,
        ))
    }

    pub fn descriptor_for_class(
        &self,
        class: DescriptorClass,
    ) -> Result<Descriptor<DerivationAccount>, miniscript::Error> {
        if self.signers.len() <= 1 {
            let first_key = self
                .signers
                .first()
                .ok_or_else(|| {
                    miniscript::Error::Unexpected(s!("wallet core does not contain any signers"))
                })?
                .to_tracking_account(self.terminal.clone());

            return Ok(match class {
                DescriptorClass::PreSegwit => Descriptor::new_pk(first_key),
                DescriptorClass::SegwitV0 => Descriptor::new_wpkh(first_key)?,
                DescriptorClass::NestedV0 => Descriptor::new_sh_wpkh(first_key)?,
                DescriptorClass::TaprootC0 => Descriptor::new_tr(first_key, None)?,
            });
        }

        // Construct policy fragments
        let mut dfs_tree = self
            .spending_conditions
            .iter()
            .map(|(depth, cond)| (depth, cond.policy(&self.signers, &self.terminal)));

        // Pack miniscript fragments according to the descriptor class
        if class == DescriptorClass::TaprootC0 {
            let tree = dfs_tree.try_fold::<_, _, Result<_, miniscript::Error>>(
                Vec::new(),
                |mut acc, (depth, policy)| {
                    acc.push((*depth, policy.compile::<Tap>()?));
                    Ok(acc)
                },
            )?;

            return Descriptor::new_tr(
                DerivationAccount::unsatisfiable_key((
                    self.network.is_testnet(),
                    self.terminal.clone(),
                )),
                Some(tree.to_tap_tree()?),
            );
        }

        // Pack the tree into a linear structure
        let (policy, remnant) = dfs_tree.rfold(
            (None, None)
                as (
                    Option<Policy<DerivationAccount>>,
                    Option<Policy<DerivationAccount>>,
                ),
            |(acc, prev), (index, pol)| match (acc, prev) {
                (None, None) if index % 2 == 1 => (None, Some(pol)),
                (None, None) => (Some(pol), None),
                (None, Some(prev)) => (
                    Some(Policy::Or(vec![
                        (*index as usize, pol),
                        (*index as usize + 1, prev),
                    ])),
                    None,
                ),
                (Some(acc), None) => (
                    Some(Policy::Or(vec![
                        (*index as usize, pol),
                        (*index as usize + 1, acc),
                    ])),
                    None,
                ),
                _ => unreachable!(),
            },
        );
        let policy = policy.or(remnant).ok_or_else(|| {
            miniscript::Error::Unexpected(s!("zero signing accounts must be filtered"))
        })?;

        let err_mapper = |err| match err {
            CompilerError::PolicyError(PolicyError::DuplicatePubKeys) => {
                miniscript::Error::Unexpected(s!(
                    "Multiple spending conditions re-using the same keys require Taproot"
                ))
            }
            err => miniscript::Error::CompilerError(err),
        };

        if class.is_segwit_v0() {
            let mut min_sigs = 0usize;
            let mut sorted_multi = vec![];
            if let Policy::Threshold(k, ref thresh) = policy {
                min_sigs = k;
                let sigs =
                    thresh
                        .iter()
                        .filter_map(|pol| {
                            if let Policy::Key(key) = pol {
                                Some(key.clone())
                            } else {
                                None
                            }
                        })
                        .collect::<Vec<_>>();
                if sigs.len() == thresh.len() {
                    sorted_multi = sigs
                }
            };
            let descr = if !sorted_multi.is_empty() {
                Wsh::new_sortedmulti(min_sigs, sorted_multi)?
            } else {
                let ms_witscript = policy.compile::<Segwitv0>().map_err(err_mapper)?;
                Wsh::new(ms_witscript)?
            };
            return Ok(match class {
                DescriptorClass::SegwitV0 => Descriptor::Wsh(descr),
                DescriptorClass::NestedV0 => Descriptor::Sh(Sh::new_with_wsh(descr)),
                _ => unreachable!(),
            });
        }

        let ms = policy.compile::<Legacy>().map_err(err_mapper)?;
        Ok(Descriptor::Sh(Sh::new(ms)?))
    }

    pub fn script_pubkeys(
        &self,
        change: bool,
        range: RangeInclusive<u16>,
    ) -> Result<BTreeMap<UnhardenedIndex, PubkeyScript>, miniscript::Error> {
        let (descriptor, _) = self.descriptors_all()?;
        let len = 2; // TODO: Replace this hardcoded value
        let mut pat = vec![UnhardenedIndex::zero(); len];
        pat[len - 2] = if change { UnhardenedIndex::one() } else { UnhardenedIndex::zero() };
        range
            .map(UnhardenedIndex::from)
            .map(|index| -> Result<_, _> {
                pat[len - 1] = index;
                let d =
                    DeriveDescriptor::<PublicKey>::derive_descriptor(&descriptor, &SECP256K1, &pat)
                        .map_err(|_| {
                            miniscript::Error::BadDescriptor(s!("unable to derive script pubkey"))
                        })?;
                Ok((index, d.script_pubkey().into()))
            })
            .collect()
    }

    pub fn addresses(
        &self,
        change: bool,
        range: RangeInclusive<u16>,
    ) -> Result<BTreeMap<UnhardenedIndex, AddressCompat>, miniscript::Error> {
        let network = bitcoin::Network::from(self.network);
        self.script_pubkeys(change, range)?
            .into_iter()
            .map(|(index, spk)| -> Result<_, _> {
                Ok((
                    index,
                    AddressCompat::from_script(&spk, network.into()).ok_or_else(|| {
                        miniscript::Error::BadDescriptor(s!("address can't be generated"))
                    })?,
                ))
            })
            .collect()
    }
}

#[derive(Clone, PartialEq, Eq, PartialOrd, Ord, Hash, Debug, Display, From)]
#[derive(StrictEncode, StrictDecode)]
#[display(inner)]
#[cfg_attr(feature = "serde", derive(Serialize, Deserialize), serde(crate = "serde_crate"))]
pub enum SpendingCondition {
    #[from]
    Sigs(TimelockedSigs),
    // In a future we may add custom script types
}

impl Default for SpendingCondition {
    fn default() -> Self { SpendingCondition::Sigs(default!()) }
}

impl SpendingCondition {
    pub fn all() -> SpendingCondition {
        SpendingCondition::Sigs(TimelockedSigs {
            sigs: SigsReq::All,
            timelock: TimelockReq::Anytime,
        })
    }

    pub fn at_least(sigs: u16) -> SpendingCondition {
        SpendingCondition::Sigs(TimelockedSigs {
            sigs: SigsReq::AtLeast(sigs),
            timelock: TimelockReq::Anytime,
        })
    }

    pub fn anybody_after_date(date: DateTime<Utc>) -> SpendingCondition {
        SpendingCondition::Sigs(TimelockedSigs {
            sigs: SigsReq::Any,
            timelock: TimelockReq::AfterDate(date),
        })
    }

    pub fn after_date(sigs: SigsReq, date: DateTime<Utc>) -> SpendingCondition {
        SpendingCondition::Sigs(TimelockedSigs {
            sigs,
            timelock: TimelockReq::AfterDate(date),
        })
    }

    pub fn policy(
        &self,
        signers: &[Signer],
        terminal: &DerivationSubpath<TerminalStep>,
    ) -> Policy<DerivationAccount> {
        let accounts: BTreeMap<Fingerprint, DerivationAccount> = signers
            .iter()
            .map(|signer| {
                (
                    signer.fingerprint(),
                    signer.to_tracking_account(terminal.clone()),
                )
            })
            .collect::<BTreeMap<Fingerprint, DerivationAccount>>();

        let count = accounts.len();
        let key_policies = accounts.values().cloned().map(Policy::Key).collect();
        let sigs = match self {
            SpendingCondition::Sigs(TimelockedSigs {
                sigs: SigsReq::All, ..
            }) => Policy::Threshold(count, key_policies),
            SpendingCondition::Sigs(TimelockedSigs {
                sigs: SigsReq::Any, ..
            }) => Policy::Threshold(1, key_policies),
            SpendingCondition::Sigs(TimelockedSigs {
                sigs: SigsReq::AtLeast(k),
                ..
            }) => Policy::Threshold(*k as usize, key_policies),
            SpendingCondition::Sigs(TimelockedSigs {
                sigs: SigsReq::Specific(at_least, signers),
                ..
            }) => Policy::Threshold(
                *at_least as usize,
                signers
                    .iter()
                    .map(|fp| {
                        Policy::Key(
                            accounts
                                .get(fp)
                                .expect("fingerprint is absent from the accounts")
                                .clone(),
                        )
                    })
                    .collect(),
            ),
            SpendingCondition::Sigs(TimelockedSigs {
                sigs: SigsReq::AccountBased(at_least, account_no),
                ..
            }) => Policy::Threshold(
                *at_least as usize,
                signers
                    .iter()
                    .filter(|signer| {
                        signer
                            .account
                            .map(|acc_no| acc_no == *account_no)
                            .unwrap_or_default()
                    })
                    .map(|signer| {
                        Policy::Key(
                            accounts
                                .get(&signer.fingerprint())
                                .expect("fingerprint is absent from the accounts")
                                .clone(),
                        )
                    })
                    .collect(),
            ),
        };
        let timelock = match self {
            SpendingCondition::Sigs(TimelockedSigs {
                timelock: TimelockReq::Anytime,
                ..
            }) => None,
            // TODO: Check that this is correct
            SpendingCondition::Sigs(TimelockedSigs {
                timelock: TimelockReq::AfterDate(datetime),
                ..
            }) => Some(Policy::After(
                LockTime::from_time(datetime.timestamp() as u32)
                    .unwrap()
                    .into(),
            )),
            // TODO: Check that this is correct
            SpendingCondition::Sigs(TimelockedSigs {
                timelock: TimelockReq::AfterHeight(block),
                ..
            }) => Some(Policy::After(LockTime::from_height(*block).unwrap().into())),
            // TODO: Check that this is correct
            SpendingCondition::Sigs(TimelockedSigs {
                timelock: TimelockReq::AfterPeriod(duration),
                ..
            }) => Some(Policy::Older(Sequence::from_512_second_intervals(
                duration.intervals(),
            ))),
            // TODO: Check that this is correct
            SpendingCondition::Sigs(TimelockedSigs {
                timelock: TimelockReq::AfterBlock(block),
                ..
            }) => Some(Policy::Older(Sequence::from_height(*block).into())),
        };

        timelock
            .map(|timelock| Policy::And(vec![sigs.clone(), timelock]))
            .unwrap_or(sigs)
    }
}

#[derive(Copy, Clone, Eq, PartialEq, Ord, PartialOrd, Hash, Debug, Display, From)]
#[derive(StrictEncode, StrictDecode)]
#[display(inner)]
pub enum DerivationType {
    #[from]
    LnpBp(DescrVariants),
    #[from]
    Bip43(Bip43),
}

impl Default for DerivationType {
    fn default() -> Self { DerivationType::Bip43(Bip43::Bip48Native) }
}

impl DerivationType {
    pub fn bip43(self) -> Option<Bip43> {
        match self {
            DerivationType::LnpBp(_) => None,
            DerivationType::Bip43(bip43) => Some(bip43),
        }
    }
}

impl DerivationStandard for DerivationType {
    fn deduce(derivation: &DerivationPath) -> Option<Self>
    where Self: Sized {
        // TODO: Support LNPBP standard derivation
        Bip43::deduce(derivation).map(DerivationType::Bip43)
    }

    fn matching(slip: KeyApplication) -> Option<Self>
    where Self: Sized {
        Bip43::matching(slip).map(DerivationType::Bip43)
    }

    fn purpose(&self) -> Option<HardenedIndex> {
        match self {
            // TODO: Support LNPBP standard derivation
            DerivationType::LnpBp(_) => None,
            DerivationType::Bip43(bip43) => bip43.purpose(),
        }
    }

    fn account_depth(&self) -> Option<u8> {
        match self {
            // TODO: Support LNPBP standard derivation
            DerivationType::LnpBp(_) => None,
            DerivationType::Bip43(bip43) => bip43.account_depth(),
        }
    }

    fn coin_type_depth(&self) -> Option<u8> {
        match self {
            // TODO: Support LNPBP standard derivation
            DerivationType::LnpBp(_) => None,
            DerivationType::Bip43(bip43) => bip43.coin_type_depth(),
        }
    }

    fn is_account_last_hardened(&self) -> Option<bool> {
        match self {
            // TODO: Support LNPBP standard derivation
            DerivationType::LnpBp(_) => None,
            DerivationType::Bip43(bip43) => bip43.is_account_last_hardened(),
        }
    }

    fn network(&self, path: &DerivationPath) -> Option<Result<Network, HardenedIndexExpected>> {
        match self {
            // TODO: Support LNPBP standard derivation
            DerivationType::LnpBp(_) => None,
            DerivationType::Bip43(bip43) => bip43.network(path),
        }
    }

    fn account_template_string(&self, blockchain: DerivationBlockchain) -> String {
        match self {
            // TODO: Support LNPBP standard derivation
            DerivationType::LnpBp(_) => s!("m/"),
            DerivationType::Bip43(bip43) => bip43.account_template_string(blockchain),
        }
    }

    fn to_origin_derivation(&self, blockchain: DerivationBlockchain) -> DerivationPath {
        match self {
            // TODO: Support LNPBP standard derivation
            DerivationType::LnpBp(_) => empty!(),
            DerivationType::Bip43(bip43) => bip43.to_origin_derivation(blockchain),
        }
    }

    fn to_account_derivation(
        &self,
        account_index: ChildNumber,
        blockchain: DerivationBlockchain,
    ) -> DerivationPath {
        match self {
            // TODO: Support LNPBP standard derivation
            DerivationType::LnpBp(_) => empty!(),
            DerivationType::Bip43(bip43) => bip43.to_account_derivation(account_index, blockchain),
        }
    }

    fn to_key_derivation(
        &self,
        account_index: ChildNumber,
        blockchain: DerivationBlockchain,
        index: UnhardenedIndex,
        case: Option<UnhardenedIndex>,
    ) -> DerivationPath {
        match self {
            // TODO: Support LNPBP standard derivation
            DerivationType::LnpBp(_) => empty!(),
            DerivationType::Bip43(bip43) => {
                bip43.to_key_derivation(account_index, blockchain, index, case)
            }
        }
    }

    fn descriptor_types(&self) -> &'static [DescriptorType] {
        match self {
            // TODO: Support LNPBP standard derivation
            DerivationType::LnpBp(_) => &[],
            DerivationType::Bip43(bip43) => bip43.descriptor_types(),
        }
    }

    fn slip_application(&self) -> Option<KeyApplication> {
        match self {
            // TODO: Support LNPBP standard derivation
            DerivationType::LnpBp(_) => None,
            DerivationType::Bip43(bip43) => bip43.slip_application(),
        }
    }
}

pub trait DerivationStandardExt: DerivationStandard {
    fn descriptor_class(&self) -> Option<DescriptorClass>;
}

impl DerivationStandardExt for Bip43 {
    fn descriptor_class(&self) -> Option<DescriptorClass> {
        Some(match self {
            Bip43::Bip44 => DescriptorClass::PreSegwit,
            Bip43::Bip45 => DescriptorClass::PreSegwit,
            Bip43::Bip48Nested => DescriptorClass::NestedV0,
            Bip43::Bip48Native => DescriptorClass::SegwitV0,
            Bip43::Bip49 => DescriptorClass::NestedV0,
            Bip43::Bip84 => DescriptorClass::SegwitV0,
            Bip43::Bip86 => DescriptorClass::TaprootC0,
            Bip43::Bip87 => return None,
            Bip43::Bip43 { .. } => return None,
            _ => return None,
        })
    }
}

#[derive(Copy, Clone, Eq, PartialEq, Hash, Debug, Default)]
#[derive(StrictEncode, StrictDecode)]
#[cfg_attr(feature = "serde", derive(Serialize, Deserialize), serde(crate = "serde_crate"))]
pub struct WalletState {
    pub balance: u64,
    pub volume: u64,
}

impl WalletState {
    pub fn balance_btc(self) -> f64 { self.balance as f64 / 100_000_000.0 }

    pub fn volume_btc(self) -> f64 { self.volume as f64 / 100_000_000.0 }
}

#[derive(Copy, Clone, Ord, PartialOrd, Eq, PartialEq, Hash, Debug, Default)]
#[derive(StrictEncode, StrictDecode)]
#[cfg_attr(feature = "serde", derive(Serialize, Deserialize), serde(crate = "serde_crate"))]
pub struct Sats(u64);

#[derive(Clone, PartialEq, Debug, Default)]
#[cfg_attr(feature = "serde", derive(Serialize, Deserialize), serde(crate = "serde_crate"))]
pub struct WalletEphemerals {
    pub fees: (f32, f32, f32),
    pub fiat: String,
    pub exchange_rate: f64,
}

impl StrictEncode for WalletEphemerals {
    fn strict_encode<E: Write>(&self, mut e: E) -> Result<usize, strict_encoding::Error> {
        Ok(
            strict_encode_list!(e; self.fees.0, self.fees.1, self.fees.2, self.fiat, self.exchange_rate),
        )
    }
}

impl StrictDecode for WalletEphemerals {
    fn strict_decode<D: Read>(mut d: D) -> Result<Self, strict_encoding::Error> {
        Ok(WalletEphemerals {
            fees: (
                f32::strict_decode(&mut d)?,
                f32::strict_decode(&mut d)?,
                f32::strict_decode(&mut d)?,
            ),
            fiat: String::strict_decode(&mut d)?,
            exchange_rate: f64::strict_decode(&mut d)?,
        })
    }
}<|MERGE_RESOLUTION|>--- conflicted
+++ resolved
@@ -378,13 +378,9 @@
     NoConditions,
     /// No information about scriptPubkey construction present.
     NoDescriptorClasses,
-<<<<<<< HEAD
-    /// use of multiple descriptors is not allwoed for this wallet class.
+    /// Use of multiple descriptors is not allwoed for this wallet class.
     MultipleDescriptorsNotAllowed,
-    /// duplicated spending condition {1} at depth {0}.
-=======
     /// Duplicated spending condition {1} at depth {0}.
->>>>>>> 09abd927
     DuplicateCondition(u8, SpendingCondition),
     /// Signer {0} key with fingerprint {1} is already present among signers.
     DuplicateSigner(String, Fingerprint),
